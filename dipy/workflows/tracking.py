#!/usr/bin/env python
from __future__ import division

import logging
import numpy as np

from nibabel.streamlines import save, Tractogram

from dipy.direction import (DeterministicMaximumDirectionGetter,
                            ProbabilisticDirectionGetter,
                            ClosestPeakDirectionGetter)
from dipy.io.image import load_nifti
from dipy.io.peaks import load_peaks
from dipy.tracking import utils
from dipy.tracking.local import (ThresholdTissueClassifier, LocalTracking,
                                 CmcTissueClassifier,
                                 ParticleFilteringTracking)
from dipy.workflows.workflow import Workflow


class LocalFiberTrackingPAMFlow(Workflow):
    @classmethod
    def get_short_name(cls):
        return 'track_local'

    def _get_direction_getter(self, strategy_name, pam, pmf_threshold,
                              max_angle):
        """Get Tracking Direction Getter object.

        Parameters
        ----------
        strategy_name: str
            String representing direction getter name.
        pam: instance of PeaksAndMetrics
            An object with ``gfa``, ``peak_directions``, ``peak_values``,
            ``peak_indices``, ``odf``, ``shm_coeffs`` as attributes.
        pmf_threshold : float
            Threshold for ODF functions.
        max_angle : float
            Maximum angle between streamline segments.

        Returns
        -------
        direction_getter : instance of DirectionGetter
            Used to get directions for fiber tracking.

        """
        dg, msg = None, ''
        if strategy_name.lower() in ["deterministic", "det"]:
            msg = "Deterministic"
            dg = DeterministicMaximumDirectionGetter.from_shcoeff(
                pam.shm_coeff,
                sphere=pam.sphere,
                max_angle=max_angle,
                pmf_threshold=pmf_threshold)
        elif strategy_name.lower() in ["probabilistic", "prob"]:
            msg = "Probabilistic"
            dg = ProbabilisticDirectionGetter.from_shcoeff(
                pam.shm_coeff,
                sphere=pam.sphere,
                max_angle=max_angle,
                pmf_threshold=pmf_threshold)
        elif strategy_name.lower() in ["closestpeaks", "cp"]:
            msg = "ClosestPeaks"
            dg = ClosestPeakDirectionGetter.from_shcoeff(
                pam.shm_coeff,
                sphere=pam.sphere,
                max_angle=max_angle,
                pmf_threshold=pmf_threshold)
        elif strategy_name.lower() in ["eudx", ]:
            msg = "Eudx"
            dg = pam
        else:
            msg = "No direction getter defined. Eudx"
            dg = pam

        logging.info('{0} direction getter strategy selected'.format(msg))
        return dg

    def _core_run(self, stopping_path, stopping_thr, seeding_path,
<<<<<<< HEAD
                  seed_density, direction_getter, out_tract, save_seeds):
=======
                  seed_density, step_size, direction_getter, out_tract):
>>>>>>> 46e8747b

        stop, affine = load_nifti(stopping_path)
        classifier = ThresholdTissueClassifier(stop, stopping_thr)
        logging.info('classifier done')
        seed_mask, _ = load_nifti(seeding_path)
        seeds = \
            utils.seeds_from_mask(
                seed_mask,
                density=[seed_density, seed_density, seed_density],
                affine=affine)
        logging.info('seeds done')

<<<<<<< HEAD
        tracking_result = LocalTracking(direction_getter,
                                        classifier,
                                        seeds,
                                        affine,
                                        step_size=.5,
                                        save_seeds=save_seeds)

        logging.info('LocalTracking initiated')

        if save_seeds:
            streamlines, seeds = zip(*tracking_result)
            tractogram = Tractogram(streamlines, affine_to_rasmm=np.eye(4))
            tractogram.data_per_streamline['seeds'] = seeds
        else:
            tractogram = Tractogram(tracking_result, affine_to_rasmm=np.eye(4))

=======
        streamlines_generator = LocalTracking(direction_getter, classifier,
                                              seeds, affine,
                                              step_size=step_size)
        logging.info('LocalTracking initiated')

        tractogram = Tractogram(streamlines_generator,
                                affine_to_rasmm=np.eye(4))
>>>>>>> 46e8747b
        save(tractogram, out_tract)
        logging.info('Saved {0}'.format(out_tract))

    def run(self, pam_files, stopping_files, seeding_files,
            stopping_thr=0.2,
            seed_density=1,
            step_size=0.5,
            tracking_method="eudx",
            pmf_threshold=0.1,
            max_angle=30.,
            out_dir='',
            out_tractogram='tractogram.trk',
            save_seeds=False):
        """Workflow for Local Fiber Tracking.

        This workflow use a saved peaks and metrics (PAM) file as input.

        Parameters
        ----------
        pam_files : string
           Path to the peaks and metrics files. This path may contain
            wildcards to use multiple masks at once.
        stopping_files : string
            Path to images (e.g. FA) used for stopping criteria for tracking.
        seeding_files : string
            A binary image showing where we need to seed for tracking.
        stopping_thr : float, optional
            Threshold applied to stopping volume's data to identify where
            tracking has to stop (default 0.25).
        seed_density : int, optional
            Number of seeds per dimension inside voxel (default 1).
             For example, seed_density of 2 means 8 regularly distributed
             points in the voxel. And seed density of 1 means 1 point at the
             center of the voxel.
        step_size : float, optional
            Step size used for tracking (default 0.5mm).
        tracking_method : string, optional
            Select direction getter strategy:
             - "eudx" (Uses the peaks saved in the pam_files)
             - "deterministic" or "det" for a deterministic tracking
               (Uses the sh saved in the pam_files, default)
             - "probabilistic" or "prob" for a Probabilistic tracking
               (Uses the sh saved in the pam_files)
             - "closestpeaks" or "cp" for a ClosestPeaks tracking
               (Uses the sh saved in the pam_files)
        pmf_threshold : float, optional
            Threshold for ODF functions (default 0.1).
        max_angle : float, optional
            Maximum angle between streamline segments (range [0, 90],
            default 30).
        out_dir : string, optional
           Output directory (default input file directory).
        out_tractogram : string, optional
<<<<<<< HEAD
           Name of the tractogram file to be saved (default 'tractogram.trk')
        save_seeds: bool, optional
            If true, save the seeds associated to their streamline
            in the 'data_per_streamline' Tractogram dictionary using
            'seeds' as the key
=======
           Name of the tractogram file to be saved (default 'tractogram.trk').
>>>>>>> 46e8747b

        References
        ----------
        Garyfallidis, University of Cambridge, PhD thesis 2012.
        Amirbekian, University of California San Francisco, PhD thesis 2017.

        """
        io_it = self.get_io_iterator()

        for pams_path, stopping_path, seeding_path, out_tract in io_it:

            logging.info('Local tracking on {0}'
                         .format(pams_path))

            pam = load_peaks(pams_path, verbose=False)
            dg = self._get_direction_getter(tracking_method, pam,
                                            pmf_threshold=pmf_threshold,
                                            max_angle=max_angle)

            self._core_run(stopping_path, stopping_thr, seeding_path,
<<<<<<< HEAD
                           seed_density, dg, out_tract, save_seeds)
=======
                           seed_density, step_size, dg, out_tract)
>>>>>>> 46e8747b


class PFTrackingPAMFlow(Workflow):
    @classmethod
    def get_short_name(cls):
        return 'track_pft'

    def run(self, pam_files, wm_files, gm_files, csf_files, seeding_files,
            step_size=0.2,
            seed_density=1,
            pmf_threshold=0.1,
            max_angle=20.,
            pft_back=2,
            pft_front=1,
            pft_count=15,
            out_dir='',
            out_tractogram='tractogram.trk',
            save_seeds=False):
        """Workflow for Particle Filtering Tracking.

        This workflow use a saved peaks and metrics (PAM) file as input.

        Parameters
        ----------
        pam_files : string
           Path to the peaks and metrics files. This path may contain
            wildcards to use multiple masks at once.
        wm_files : string
            Path to white matter partial volume estimate for tracking (CMC).
        gm_files : string
            Path to grey matter partial volume estimate for tracking (CMC).
        csf_files : string
            Path to cerebrospinal fluid partial volume estimate for tracking
            (CMC).
        seeding_files : string
            A binary image showing where we need to seed for tracking.
        step_size : float, optional
            Step size used for tracking (default 0.2mm).
        seed_density : int, optional
            Number of seeds per dimension inside voxel (default 1).
             For example, seed_density of 2 means 8 regularly distributed
             points in the voxel. And seed density of 1 means 1 point at the
             center of the voxel.
        pmf_threshold : float, optional
            Threshold for ODF functions (default 0.1).
        max_angle : float, optional
            Maximum angle between streamline segments (range [0, 90],
            default 20).
        pft_back : float, optional
            Distance in mm to back track before starting the particle filtering
            tractography (defaul 2mm). The total particle filtering
            tractography distance is equal to back_tracking_dist +
            front_tracking_dist.
        pft_front : float, optional
            Distance in mm to run the particle filtering tractography after the
            the back track distance (default 1mm). The total particle filtering
            tractography distance is equal to back_tracking_dist +
            front_tracking_dist.
        pft_count : int, optional
            Number of particles to use in the particle filter (default 15).
        out_dir : string, optional
           Output directory (default input file directory)
        out_tractogram : string, optional
           Name of the tractogram file to be saved (default 'tractogram.trk')
        save_seeds: bool, optional
            If true, save the seeds associated to their streamline
            in the 'data_per_streamline' Tractogram dictionary using
            'seeds' as the key

        References
        ----------
        Girard, G., Whittingstall, K., Deriche, R., & Descoteaux, M. Towards
        quantitative connectivity analysis: reducing tractography biases.
        NeuroImage, 98, 266-278, 2014.

        """
        io_it = self.get_io_iterator()

        for pams_path, wm_path, gm_path, csf_path, seeding_path, out_tract \
                in io_it:

            logging.info('Particle Filtering tracking on {0}'
                         .format(pams_path))

            pam = load_peaks(pams_path, verbose=False)

            wm, affine, voxel_size = load_nifti(wm_path, return_voxsize=True)
            gm, _ = load_nifti(gm_path)
            csf, _ = load_nifti(csf_path)
            avs = sum(voxel_size) / len(voxel_size)  # average_voxel_size
            classifier = CmcTissueClassifier.from_pve(wm, gm, csf,
                                                      step_size=step_size,
                                                      average_voxel_size=avs)
            logging.info('classifier done')
            seed_mask, _ = load_nifti(seeding_path)
            seeds = utils.seeds_from_mask(seed_mask,
                                          density=[seed_density, seed_density,
                                                   seed_density],
                                          affine=affine)
            logging.info('seeds done')
            dg = ProbabilisticDirectionGetter

            direction_getter = dg.from_shcoeff(pam.shm_coeff,
                                               max_angle=max_angle,
                                               sphere=pam.sphere,
                                               pmf_threshold=pmf_threshold)

<<<<<<< HEAD
            tracking_result = ParticleFilteringTracking(
=======
            streamlines_generator = ParticleFilteringTracking(
>>>>>>> 46e8747b
                direction_getter,
                classifier,
                seeds, affine,
                step_size=step_size,
<<<<<<< HEAD
                pft_back_tracking_dist=back_tracking_dist,
                pft_front_tracking_dist=front_tracking_dist,
                pft_max_trial=max_trial,
                particle_count=particle_count,
                save_seeds=save_seeds)

            logging.info('ParticleFilteringTracking initiated')

            if save_seeds:
                streamlines, seeds = zip(*tracking_result)
                tractogram = Tractogram(streamlines, affine_to_rasmm=np.eye(4))
                tractogram.data_per_streamline['seeds'] = seeds
            else:
                tractogram = Tractogram(tracking_result,
                                        affine_to_rasmm=np.eye(4))

=======
                pft_back_tracking_dist=pft_back,
                pft_front_tracking_dist=pft_front,
                pft_max_trial=20,
                particle_count=pft_count)

            logging.info('ParticleFilteringTracking initiated')

            tractogram = Tractogram(streamlines_generator,
                                    affine_to_rasmm=np.eye(4))
>>>>>>> 46e8747b
            save(tractogram, out_tract)

            logging.info('Saved {0}'.format(out_tract))<|MERGE_RESOLUTION|>--- conflicted
+++ resolved
@@ -29,9 +29,9 @@
 
         Parameters
         ----------
-        strategy_name: str
+        strategy_name : str
             String representing direction getter name.
-        pam: instance of PeaksAndMetrics
+        pam : instance of PeaksAndMetrics
             An object with ``gfa``, ``peak_directions``, ``peak_values``,
             ``peak_indices``, ``odf``, ``shm_coeffs`` as attributes.
         pmf_threshold : float
@@ -78,11 +78,8 @@
         return dg
 
     def _core_run(self, stopping_path, stopping_thr, seeding_path,
-<<<<<<< HEAD
-                  seed_density, direction_getter, out_tract, save_seeds):
-=======
-                  seed_density, step_size, direction_getter, out_tract):
->>>>>>> 46e8747b
+                  seed_density, step_size, direction_getter,
+                  out_tract, save_seeds):
 
         stop, affine = load_nifti(stopping_path)
         classifier = ThresholdTissueClassifier(stop, stopping_thr)
@@ -95,12 +92,11 @@
                 affine=affine)
         logging.info('seeds done')
 
-<<<<<<< HEAD
         tracking_result = LocalTracking(direction_getter,
                                         classifier,
                                         seeds,
                                         affine,
-                                        step_size=.5,
+                                        step_size=step_size,
                                         save_seeds=save_seeds)
 
         logging.info('LocalTracking initiated')
@@ -112,15 +108,6 @@
         else:
             tractogram = Tractogram(tracking_result, affine_to_rasmm=np.eye(4))
 
-=======
-        streamlines_generator = LocalTracking(direction_getter, classifier,
-                                              seeds, affine,
-                                              step_size=step_size)
-        logging.info('LocalTracking initiated')
-
-        tractogram = Tractogram(streamlines_generator,
-                                affine_to_rasmm=np.eye(4))
->>>>>>> 46e8747b
         save(tractogram, out_tract)
         logging.info('Saved {0}'.format(out_tract))
 
@@ -158,7 +145,7 @@
         step_size : float, optional
             Step size used for tracking (default 0.5mm).
         tracking_method : string, optional
-            Select direction getter strategy:
+            Select direction getter strategy :
              - "eudx" (Uses the peaks saved in the pam_files)
              - "deterministic" or "det" for a deterministic tracking
                (Uses the sh saved in the pam_files, default)
@@ -174,15 +161,11 @@
         out_dir : string, optional
            Output directory (default input file directory).
         out_tractogram : string, optional
-<<<<<<< HEAD
-           Name of the tractogram file to be saved (default 'tractogram.trk')
-        save_seeds: bool, optional
+           Name of the tractogram file to be saved (default 'tractogram.trk').
+        save_seeds : bool, optional
             If true, save the seeds associated to their streamline
             in the 'data_per_streamline' Tractogram dictionary using
-            'seeds' as the key
-=======
-           Name of the tractogram file to be saved (default 'tractogram.trk').
->>>>>>> 46e8747b
+            'seeds' as the key.
 
         References
         ----------
@@ -203,11 +186,7 @@
                                             max_angle=max_angle)
 
             self._core_run(stopping_path, stopping_thr, seeding_path,
-<<<<<<< HEAD
-                           seed_density, dg, out_tract, save_seeds)
-=======
-                           seed_density, step_size, dg, out_tract)
->>>>>>> 46e8747b
+                           seed_density, step_size, dg, out_tract, save_seeds)
 
 
 class PFTrackingPAMFlow(Workflow):
@@ -272,7 +251,7 @@
            Output directory (default input file directory)
         out_tractogram : string, optional
            Name of the tractogram file to be saved (default 'tractogram.trk')
-        save_seeds: bool, optional
+        save_seeds : bool, optional
             If true, save the seeds associated to their streamline
             in the 'data_per_streamline' Tractogram dictionary using
             'seeds' as the key
@@ -315,20 +294,15 @@
                                                sphere=pam.sphere,
                                                pmf_threshold=pmf_threshold)
 
-<<<<<<< HEAD
             tracking_result = ParticleFilteringTracking(
-=======
-            streamlines_generator = ParticleFilteringTracking(
->>>>>>> 46e8747b
                 direction_getter,
                 classifier,
                 seeds, affine,
                 step_size=step_size,
-<<<<<<< HEAD
-                pft_back_tracking_dist=back_tracking_dist,
-                pft_front_tracking_dist=front_tracking_dist,
-                pft_max_trial=max_trial,
-                particle_count=particle_count,
+                pft_back_tracking_dist=pft_back,
+                pft_front_tracking_dist=pft_front,
+                pft_max_trial=20,
+                particle_count=pft_count,
                 save_seeds=save_seeds)
 
             logging.info('ParticleFilteringTracking initiated')
@@ -341,17 +315,6 @@
                 tractogram = Tractogram(tracking_result,
                                         affine_to_rasmm=np.eye(4))
 
-=======
-                pft_back_tracking_dist=pft_back,
-                pft_front_tracking_dist=pft_front,
-                pft_max_trial=20,
-                particle_count=pft_count)
-
-            logging.info('ParticleFilteringTracking initiated')
-
-            tractogram = Tractogram(streamlines_generator,
-                                    affine_to_rasmm=np.eye(4))
->>>>>>> 46e8747b
             save(tractogram, out_tract)
 
             logging.info('Saved {0}'.format(out_tract))